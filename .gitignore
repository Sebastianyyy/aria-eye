--- conflicted
+++ resolved
@@ -162,15 +162,10 @@
 
 # Add .png to exclude images from git
 *.png
-<<<<<<< HEAD
-*.pt
-
-# Add data folder
-data/
-=======
 
 # add train and test dataset folder
-
 data/downloads_test
 data/downloads_train
->>>>>>> 1b4e6335
+
+# add .pt to exclude model weights
+*.pt